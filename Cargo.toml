[package]
name = "distributary"
version = "0.1.0"
authors = ["Jon Gjengset <jon@thesquareplanet.com>"]

[features]
web = ["rustful", "rustc-serialize"]
b_memcached = ["memcache"]
b_postgresql = ["postgres", "r2d2", "r2d2_postgres"]
b_netsoup = ["tarpc", "serde", "serde_derive"]
rtm = ['no_strings', 'no_domains']
no_strings = []
no_domains = []

[dependencies]
itertools = "0.5"
petgraph = "0.4"
regex = "0.1"
<<<<<<< HEAD
fnv = "1.0"

spmc = "0.2.1"
=======
nom_sql = { git = "https://github.com/ms705/nom-sql.git" }
>>>>>>> ae1667fd

# for benchmarks
# cli
clap = "2.13"
# distributions
rand = "0.3"
randomkit = "0.1.0"
# sampling
hdrsample = "2.1"
# postgresql
postgres = { version = "0.11", optional = true }
r2d2 = { version = "0.7", optional = true }
r2d2_postgres = { version = "0.10", optional = true }
# memcached
memcache = {git="https://github.com/aisk/rust-memcache.git", rev = "f2df617a8a7dec2dfcd4cda76002d8c10b993263", optional = true }
# netsoup
tarpc = { version = "0.6", optional = true }
serde = { version = "0.8", optional = true }
serde_derive = { version = "0.8", optional = true }

# for web
rustful = { version = "0.9", optional = true }
rustc-serialize = { version = "0.3", optional = true }

[profile.release]
debug=true

[lib]
name = "distributary"
path = "src/lib.rs"

[[bin]]
name = "web"
path = "src/web/main.rs"

[[bin]]
<<<<<<< HEAD
name = "bank"
path = "benchmarks/bank.rs"
=======
name = "web_sql"
path = "src/web/sql_main.rs"
>>>>>>> ae1667fd

[[bin]]
name = "vote"
path = "benchmarks/vote.rs"<|MERGE_RESOLUTION|>--- conflicted
+++ resolved
@@ -16,13 +16,10 @@
 itertools = "0.5"
 petgraph = "0.4"
 regex = "0.1"
-<<<<<<< HEAD
 fnv = "1.0"
 
 spmc = "0.2.1"
-=======
 nom_sql = { git = "https://github.com/ms705/nom-sql.git" }
->>>>>>> ae1667fd
 
 # for benchmarks
 # cli
@@ -59,13 +56,12 @@
 path = "src/web/main.rs"
 
 [[bin]]
-<<<<<<< HEAD
+name = "web_sql"
+path = "src/web/sql_main.rs"
+
+[[bin]]
 name = "bank"
 path = "benchmarks/bank.rs"
-=======
-name = "web_sql"
-path = "src/web/sql_main.rs"
->>>>>>> ae1667fd
 
 [[bin]]
 name = "vote"
